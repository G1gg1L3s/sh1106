--- conflicted
+++ resolved
@@ -1,20 +1,10 @@
 target_steps: &target_steps
   docker:
-<<<<<<< HEAD
-    - image: cimg/rust:1.50.0
-  steps:
-    - checkout
-    - restore_cache:
-        key: v1-sh1106-{{ .Environment.CIRCLE_JOB }}-{{ checksum "Cargo.toml" }}
-    - run: rustup install 1.57.0 --profile minimal
-    - run: cargo +1.57.0 install cargo-deadlinks --target x86_64-unknown-linux-gnu
-=======
     - image: cimg/rust:1.72.0
   steps:
     - checkout
     - restore_cache:
         key: v2-sh1106-{{ .Environment.CIRCLE_JOB }}-{{ checksum "Cargo.toml" }}
->>>>>>> 79875914
     - run: rustup default ${RUST_VERSION:-stable}
     # For docs gen
     - run: rustup target add thumbv7m-none-eabi
